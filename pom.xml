--- conflicted
+++ resolved
@@ -36,14 +36,11 @@
         <module>plugin-flink-sink-file</module>
         <module>plugin-flink-sink-elasticsearch</module>
         <module>plugin-spark-sink-file</module>
-<<<<<<< HEAD
         <module>plugin-flink-transform-split</module>
-=======
         <module>plugin-spark-transform-json</module>
         <module>waterdrop-dist</module>
         <module>plugin-spark-transform-split</module>
         <module>plugin-spark-source-socket</module>
->>>>>>> 6567b326
     </modules>
 
     <properties>
